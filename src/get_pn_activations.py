--- conflicted
+++ resolved
@@ -10,10 +10,7 @@
     split_fraction=[1, 0, 0],
     jet_features=None,
     particle_normalisation=JetNet.fpnd_norm,
-<<<<<<< HEAD
     particle_features=["etarel", "phirel", "ptrel"],
-=======
->>>>>>> 4e86d731
 )
 
 jets_loaded = DataLoader(jets, shuffle=False, batch_size=256, pin_memory=True)
@@ -29,9 +26,5 @@
         .numpy()
     )
 
-<<<<<<< HEAD
-np.save("activations", activations)
-
-=======
 activations = np.concatenate(activations, axis=0)
->>>>>>> 4e86d731
+np.save("activations", activations)